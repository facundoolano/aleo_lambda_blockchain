--- conflicted
+++ resolved
@@ -45,21 +45,7 @@
         .unwrap();
 
     // check the output of the execution is the sum of the inputs
-<<<<<<< HEAD
-    if let Transaction::Execution { transition, .. } = transaction {
-        let output = transition.outputs();
-
-        if let Output::Public(_, Some(ref value)) = output[0] {
-            assert_eq!("2u32", value.to_string());
-        } else {
-            panic!("expected a public output");
-        }
-    } else {
-        panic!("expected an execution");
-    }
-=======
     assert_eq!("2u32", value);
->>>>>>> 62c89cfa
 }
 
 #[test]
