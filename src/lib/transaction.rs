use crate::load_credits;
use crate::vm::{self};
<<<<<<< HEAD
use anyhow::{ensure, Result};
use indexmap::IndexMap;
=======
use anyhow::{anyhow, ensure, Result};
>>>>>>> ac7b4f2f
use log::debug;
use serde::{Deserialize, Serialize};
use std::fs;
use std::path::Path;
use std::str::FromStr;

#[derive(Clone, Serialize, Deserialize, Debug)]
pub enum Transaction {
    Deployment {
        id: String,
        program: Box<vm::Program>,
        verifying_keys: vm::VerifyingKeyMap,
        fee: Option<vm::Transition>,
    },
    Execution {
        id: String,
        transitions: Vec<vm::Transition>,

        /// The pub key of the tendermint validator that staked credits go to,
        /// in case this is a staking/unstaking execution.
        // NOTE: for most purposes the stake/unstake transactions are just another type of/ execution.
        // we could handle most of the special properties as methods in Transaction, but since the vm
        // doesn't have support for a type where we could fit the validator address, we need to treat it
        // as a special case and pass it separately (which also prevents us to include that address in the
        // execution proof).
        // also NOTE: having the address out of the record and as a separate field means that we can't ensure
        // the voting power gets removed from the same tendermint validator that did the staking in the first place.
        // we may work around that but ideally having the tendermint address in the record would be preferable
        validator: Option<String>,
    },
}

impl Transaction {
    // Used to generate deployment of a new program in path
    pub fn deployment(
        path: &Path,
        private_key: &vm::PrivateKey,
        fee: Option<(u64, vm::Record)>,
    ) -> Result<Self> {
        let program_string = fs::read_to_string(path)?;
        debug!("Deploying program {}", program_string);

        // generate program keys (proving and verifying) and keep the verifying one for the deploy
        let (program, program_build) = vm::build_program(&program_string)?;

        let verifying_keys: IndexMap<String, crate::vm::VerifyingKey> = program_build
            .map
            .into_iter()
            .map(|(i, keys)| (i, keys.1))
            .collect();

        let id = uuid::Uuid::new_v4().to_string();
        let fee = Self::execute_fee(private_key, fee, 0)?;
        Ok(Transaction::Deployment {
            id,
            fee,
            program: Box::new(program),
            verifying_keys: crate::vm::VerifyingKeyMap {
                map: verifying_keys,
            },
        })
    }

    // Used to generate an execution of a program in path or an execution of the credits program
    pub fn execution(
        program: vm::Program,
        function_name: vm::Identifier,
        inputs: &[vm::UserInputValueType],
        private_key: &vm::PrivateKey,
        requested_fee: Option<(u64, vm::Record)>,
    ) -> Result<Self> {
<<<<<<< HEAD
        let program_string = fs::read_to_string(path).unwrap();
        let program = vm::generate_program(&program_string)?;
        let mut transitions = vm::execution(program, function_name, inputs, private_key)?;
=======
        let rng = &mut rand::thread_rng();

        let (proving_key, _) = vm::synthesize_function_keys(&program, rng, &function_name)?;
        let mut transitions = vm::execution(
            program,
            function_name,
            inputs,
            private_key,
            rng,
            proving_key,
        )?;
>>>>>>> ac7b4f2f

        // some amount of fees may be implicit if the execution drops credits. in that case, those credits are
        // subtracted from the fees that were requested to be paid.
        let implicit_fees = transitions.iter().map(|transition| transition.fee).sum();
        if let Some(transition) = Self::execute_fee(private_key, requested_fee, implicit_fees)? {
            transitions.push(transition);
        }

        let id = uuid::Uuid::new_v4().to_string();

        Ok(Self::Execution {
            id,
            transitions,
            validator: None,
        })
    }

    pub fn credits_execution(
<<<<<<< HEAD
        function_name: vm::Identifier,
        inputs: &[vm::UserInputValueType],
=======
        function_name: &str,
        inputs: &[vm::Value],
>>>>>>> ac7b4f2f
        private_key: &vm::PrivateKey,
        requested_fee: Option<(u64, vm::Record)>,
        validator: Option<String>,
    ) -> Result<Self> {
<<<<<<< HEAD
        let program = vm::Program::credits()?;

        let mut transitions = vm::execution(program, function_name, inputs, private_key)?;
=======
        let mut transitions = Self::execute_credits(function_name, inputs, private_key)?;
>>>>>>> ac7b4f2f

        // some amount of fees may be implicit if the execution drops credits. in that case, those credits are
        // subtracted from the fees that were requested to be paid.
        let implicit_fees = transitions.iter().map(|transition| transition.fee).sum();
        if let Some(transition) = Self::execute_fee(private_key, requested_fee, implicit_fees)? {
            transitions.push(transition);
        }

        let id = uuid::Uuid::new_v4().to_string();
        Ok(Self::Execution {
            id,
            transitions,
            validator,
        })
    }

    pub fn id(&self) -> &str {
        match self {
            Transaction::Deployment { id, .. } => id,
            Transaction::Execution { id, .. } => id,
        }
    }

    pub fn output_records(&self) -> Vec<vm::EncryptedRecord> {
        self.transitions()
            .iter()
            .flat_map(|transition| transition.output_records())
            .collect()
    }

    /// If the transaction is an execution, return the list of input record serial numbers
    pub fn record_serial_numbers(&self) -> Vec<vm::Field> {
        self.transitions()
            .iter()
            .flat_map(|transition| transition.serial_numbers())
            .collect()
    }

    fn transitions(&self) -> Vec<vm::Transition> {
        match self {
            Transaction::Deployment { fee, .. } => {
                if let Some(transition) = fee {
                    vec![transition.clone()]
                } else {
                    vec![]
                }
            }
            Transaction::Execution { transitions, .. } => transitions.clone(),
        }
    }

    /// Return the sum of the transition fees contained in this transition.
    /// For deployments it's the fee of the fee specific transition, if present.
    /// For executions, it's the sum of the fees of all the execution transitions.
    pub fn fees(&self) -> i64 {
        match self {
            Transaction::Deployment { fee, .. } => {
                fee.as_ref().map_or(0, |transition| transition.fee)
            }
            Transaction::Execution { transitions, .. } => transitions
                .iter()
                .fold(0, |acc, transition| acc + transition.fee),
        }
    }

    /// If there is some required fee, return the transition resulting of executing
    /// the fee function of the credits program for the requested amount.
    /// The fee function just burns the desired amount of credits, so its effect is just
    /// to produce a difference between the input/output records of its transition.
    fn execute_fee(
        private_key: &vm::PrivateKey,
        requested_fee: Option<(u64, vm::Record)>,
        implicit_fee: i64,
    ) -> Result<Option<vm::Transition>> {
        if let Some((gates, record)) = requested_fee {
            ensure!(
                implicit_fee >= 0,
                "execution produced a negative fee, cannot create credits"
            );

            if implicit_fee > gates as i64 {
                // already covered by implicit fee, don't spend the record
                return Ok(None);
            }

            let gates = gates as i64 - implicit_fee;
            let inputs = [
                vm::UserInputValueType::Record(crate::vm::Record {
                    owner: record.owner,
                    gates: record.gates,
                    entries: record.entries,
                    nonce: record.nonce,
                }),
                // TODO: Revisit the cast below.
                vm::UserInputValueType::U64(gates as u64),
            ];

<<<<<<< HEAD
            let program = vm::Program::credits()?;
            let transitions = vm::execution(program, fee_function, &inputs, private_key)?;
=======
            let transitions = Self::execute_credits("fee", &inputs, private_key)?;
>>>>>>> ac7b4f2f
            Ok(Some(transitions.first().unwrap().clone()))
        } else {
            Ok(None)
        }
    }

    fn execute_credits(
        function: &str,
        inputs: &[vm::Value],
        private_key: &vm::PrivateKey,
    ) -> Result<Vec<vm::Transition>> {
        let rng = &mut rand::thread_rng();
        let function = vm::Identifier::from_str(function)?;
        let (program, keys) = load_credits();
        let (proving_key, _) = keys
            .get(&function)
            .ok_or_else(|| anyhow!("credits function not found"))?;

        vm::execution(
            program,
            function,
            inputs,
            private_key,
            rng,
            proving_key.clone(),
        )
    }
}

impl std::fmt::Display for Transaction {
    fn fmt(&self, f: &mut std::fmt::Formatter<'_>) -> std::fmt::Result {
        match self {
            Transaction::Deployment { id, program, .. } => {
                write!(f, "Deployment({},{})", id, program.id())
            }
            Transaction::Execution {
                id,
                transitions,
                validator: None,
            } => {
                let transition = transitions.first().unwrap();
                write!(f, "Execution({},{id})", transition.program_id)
            }
            Transaction::Execution {
                id,
                validator: Some(validator),
                ..
            } => {
                write!(f, "StakingExecution({id},{validator})")
            }
        }
    }
}<|MERGE_RESOLUTION|>--- conflicted
+++ resolved
@@ -1,11 +1,7 @@
 use crate::load_credits;
 use crate::vm::{self};
-<<<<<<< HEAD
 use anyhow::{ensure, Result};
 use indexmap::IndexMap;
-=======
-use anyhow::{anyhow, ensure, Result};
->>>>>>> ac7b4f2f
 use log::debug;
 use serde::{Deserialize, Serialize};
 use std::fs;
@@ -77,23 +73,7 @@
         private_key: &vm::PrivateKey,
         requested_fee: Option<(u64, vm::Record)>,
     ) -> Result<Self> {
-<<<<<<< HEAD
-        let program_string = fs::read_to_string(path).unwrap();
-        let program = vm::generate_program(&program_string)?;
         let mut transitions = vm::execution(program, function_name, inputs, private_key)?;
-=======
-        let rng = &mut rand::thread_rng();
-
-        let (proving_key, _) = vm::synthesize_function_keys(&program, rng, &function_name)?;
-        let mut transitions = vm::execution(
-            program,
-            function_name,
-            inputs,
-            private_key,
-            rng,
-            proving_key,
-        )?;
->>>>>>> ac7b4f2f
 
         // some amount of fees may be implicit if the execution drops credits. in that case, those credits are
         // subtracted from the fees that were requested to be paid.
@@ -112,24 +92,15 @@
     }
 
     pub fn credits_execution(
-<<<<<<< HEAD
         function_name: vm::Identifier,
         inputs: &[vm::UserInputValueType],
-=======
-        function_name: &str,
-        inputs: &[vm::Value],
->>>>>>> ac7b4f2f
         private_key: &vm::PrivateKey,
         requested_fee: Option<(u64, vm::Record)>,
         validator: Option<String>,
     ) -> Result<Self> {
-<<<<<<< HEAD
         let program = vm::Program::credits()?;
 
         let mut transitions = vm::execution(program, function_name, inputs, private_key)?;
-=======
-        let mut transitions = Self::execute_credits(function_name, inputs, private_key)?;
->>>>>>> ac7b4f2f
 
         // some amount of fees may be implicit if the execution drops credits. in that case, those credits are
         // subtracted from the fees that were requested to be paid.
@@ -227,12 +198,7 @@
                 vm::UserInputValueType::U64(gates as u64),
             ];
 
-<<<<<<< HEAD
-            let program = vm::Program::credits()?;
-            let transitions = vm::execution(program, fee_function, &inputs, private_key)?;
-=======
             let transitions = Self::execute_credits("fee", &inputs, private_key)?;
->>>>>>> ac7b4f2f
             Ok(Some(transitions.first().unwrap().clone()))
         } else {
             Ok(None)
@@ -241,23 +207,17 @@
 
     fn execute_credits(
         function: &str,
-        inputs: &[vm::Value],
+        inputs: &[vm::UserInputValueType],
         private_key: &vm::PrivateKey,
     ) -> Result<Vec<vm::Transition>> {
-        let rng = &mut rand::thread_rng();
         let function = vm::Identifier::from_str(function)?;
-        let (program, keys) = load_credits();
-        let (proving_key, _) = keys
-            .get(&function)
-            .ok_or_else(|| anyhow!("credits function not found"))?;
+        let (program, _keys) = load_credits();
 
         vm::execution(
             program,
             function,
             inputs,
             private_key,
-            rng,
-            proving_key.clone(),
         )
     }
 }
