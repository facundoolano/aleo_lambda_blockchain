--- conflicted
+++ resolved
@@ -51,12 +51,7 @@
 
         println!("Generating record for {aleo_address}");
         // NOTE: using a hardcoded seed, not for production!
-<<<<<<< HEAD
         let record = vm::mint_credits(&aleo_address, cli.amount)?;
-=======
-        let seed = 123;
-        let record = vm::mint_record("credits.aleo", "credits", &aleo_address, cli.amount, seed)?;
->>>>>>> ac7b4f2f
         genesis_records.push(record);
     }
 
